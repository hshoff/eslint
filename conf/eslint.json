{
    "rules": {

        "no-alert": 1,
        "no-caller": 1,
        "no-bitwise": 0,
        "no-console": 1,
        "no-comma-dangle": 1,
        "no-debugger": 1,
        "no-empty": 1,
        "no-eq-null": 0,
        "no-eval": 1,
        "no-ex-assign": 1,
        "no-floating-decimal": 0,
        "no-implied-eval": 1,
        "no-with": 1,
        "no-fallthrough": 1,
        "no-unreachable": 1,
        "no-undef": 1,
        "no-undef-init": 1,
        "no-octal": 1,
        "no-obj-calls": 1,
        "no-new-wrappers": 1,
        "no-new": 1,
        "no-new-func": 1,
        "no-native-reassign": 1,
        "no-plusplus": 0,
        "no-delete-var": 1,
        "no-return-assign": 1,
        "no-new-array": 1,
        "no-new-object": 1,
        "no-label-var": 1,
        "no-ternary": 0,
        "no-self-compare": 0,
<<<<<<< HEAD
        "no-underscore-dangle": 1,
=======
        "no-sync": 0,
>>>>>>> fbe1ec00

        "smarter-eqeqeq": 0,
        "brace-style": 0,
        "camelcase": 1,
        "curly": 1,
        "dot-notation": 1,
        "eqeqeq": 1,
        "new-parens": 1,
        "guard-for-in": 0,
        "radix": 0,
        "new-cap": 1,
        "quote-props": 0,
        "semi": 1,
        "use-isnan": 1,
        "quotes": [1, "double"],
        "max-params": [0, 3],
        "max-statements": [0, 10],
        "regex-spaces": 1,
        "complexity": [0, 11],
        "wrap-iife": 0,
        "no-multi-str": 1,
        "consistent-this": [0, "that"]
    }
}<|MERGE_RESOLUTION|>--- conflicted
+++ resolved
@@ -32,11 +32,8 @@
         "no-label-var": 1,
         "no-ternary": 0,
         "no-self-compare": 0,
-<<<<<<< HEAD
+        "no-sync": 0,
         "no-underscore-dangle": 1,
-=======
-        "no-sync": 0,
->>>>>>> fbe1ec00
 
         "smarter-eqeqeq": 0,
         "brace-style": 0,
